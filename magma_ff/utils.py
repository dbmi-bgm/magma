--- conflicted
+++ resolved
@@ -12,6 +12,7 @@
 import json
 
 from dcicutils import ff_utils
+
 
 ################################################
 #   Functions
@@ -52,10 +53,10 @@
             result = result[0]
         else:
             raise ValueError(
-                "Expected at most a single response but received multiple: %s"
-                % result
+                "Expected at most a single response but received multiple: %s" % result
             )
     return result
+
 
 def chunk_ids(ids):
     """Split list into list of lists of maximum chunk size length.
@@ -73,17 +74,12 @@
         result.append(ids[idx: idx + chunk_size])
     return result
 
-<<<<<<< HEAD
 
 def check_status(meta_workflow_run, valid_final_status=None):
     """Check if MetaWorkflowRun.status is valid.
 
     If given valid final status, check MetaWorkflowRun.final_status
     as well.
-=======
-def check_final_status(meta_workflow_run, valid_status):
-    """Check if MetaWorkflowRun.final_status is valid.
->>>>>>> 211c97dd
 
     :param meta_workflow_run: MetaWorkflowRun[json]
     :type meta_workflow_run: dict
