--- conflicted
+++ resolved
@@ -98,10 +98,6 @@
                 result = list(cr)
     assert result == []
 
-<<<<<<< HEAD
-    # check yielded result
-    assert res is None
-=======
     cr = cs.check_running()
     # Mock WorkflowRun with "complete" status
     with mock.patch('magma_ff.checkstatus.CheckStatusFF.get_status', return_value='complete'):
@@ -210,5 +206,4 @@
     assert 'cost' not in res
     res = next(cr)
     assert 'cost' in res # we only expect cost to be there, when the whole MetaWorflowRun completed
-    assert res['cost'] == 2 * cost_without_failed
->>>>>>> a3b2a3b1
+    assert res['cost'] == 2 * cost_without_failed