--- conflicted
+++ resolved
@@ -1,10 +1,6 @@
 [tool.poetry]
 name = "magma-suite"
-<<<<<<< HEAD
-version = "1.1.1"
-=======
 version = "1.2.0"
->>>>>>> cfcf5b92
 description = "Collection of tools to manage meta-workflows automation."
 authors = ["Michele Berselli <berselli.michele@gmail.com>", "Doug Rioux", "Soo Lee", "CGAP team"]
 license = "MIT"
