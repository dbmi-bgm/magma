[tool.poetry]
name = "magma-suite"
<<<<<<< HEAD
version = "3.4.1.1b7"  # TODO: To become 3.5.0
=======
version = "3.5.0"
>>>>>>> 2cc9fdd2
description = "Collection of tools to manage meta-workflows automation."
authors = ["Michele Berselli <berselli.michele@gmail.com>", "Doug Rioux", "Soo Lee", "CGAP team"]
license = "MIT"
readme = "README.md"
repository = "https://github.com/dbmi-bgm/magma"
homepage = "https://github.com/dbmi-bgm/magma"
classifiers = [
    'License :: OSI Approved :: MIT License',
    'Operating System :: POSIX :: Linux',
    'Programming Language :: Python',
    'Programming Language :: Python :: 3'
]
packages = [
    { include="magma" },
    { include="magma_ff" },
    { include="magma_smaht" }
]


[tool.poetry.dependencies]
python = ">=3.8.1,<3.13"
dcicutils = "^8.13.3"
docutils = ">=0.10,<0.17,"
tibanna-ff = "3.4.2.1b2"
packaging = "^23.0"
click = "^7.1.2"


[tool.poetry.dev-dependencies]
mock = "*"
pytest = "*"


[tool.poetry.scripts]
create-mwfr-smaht = "magma_smaht.commands.create_meta_workflow_run:cli"
wrangler-utils-smaht = "magma_smaht.commands.wrangler_utils:cli"
publish-to-pypi = "dcicutils.scripts.publish_to_pypi:main"


[build-system]
requires = ["poetry_core>=1.0.0"]
build-backend = "poetry.core.masonry.api"<|MERGE_RESOLUTION|>--- conflicted
+++ resolved
@@ -1,10 +1,6 @@
 [tool.poetry]
 name = "magma-suite"
-<<<<<<< HEAD
-version = "3.4.1.1b7"  # TODO: To become 3.5.0
-=======
-version = "3.5.0"
->>>>>>> 2cc9fdd2
+version = "3.5.0.1b1"  # TODO: To become 3.6.0
 description = "Collection of tools to manage meta-workflows automation."
 authors = ["Michele Berselli <berselli.michele@gmail.com>", "Doug Rioux", "Soo Lee", "CGAP team"]
 license = "MIT"
