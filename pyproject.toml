--- conflicted
+++ resolved
@@ -1,10 +1,6 @@
 [tool.poetry]
 name = "magma-suite"
-<<<<<<< HEAD
 version = "3.1.0"
-=======
-version = "3.0.1"
->>>>>>> 5d7b199e
 description = "Collection of tools to manage meta-workflows automation."
 authors = ["Michele Berselli <berselli.michele@gmail.com>", "Doug Rioux", "Soo Lee", "CGAP team"]
 license = "MIT"
